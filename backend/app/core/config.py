from pydantic_settings import BaseSettings, SettingsConfigDict


class Settings(BaseSettings):
    """Application configuration loaded from environment variables."""

<<<<<<< HEAD
    DATABASE_URL: str
    SECRET_KEY: str
=======
    DATABASE_URL: str = "postgresql://postgres:postgres@localhost:5432/quizdom"
    SECRET_KEY: str = "your-secret-key-change-in-production"
>>>>>>> 1b433dc7

    model_config = SettingsConfigDict(env_file=".env")


settings = Settings()<|MERGE_RESOLUTION|>--- conflicted
+++ resolved
@@ -4,13 +4,8 @@
 class Settings(BaseSettings):
     """Application configuration loaded from environment variables."""
 
-<<<<<<< HEAD
-    DATABASE_URL: str
-    SECRET_KEY: str
-=======
     DATABASE_URL: str = "postgresql://postgres:postgres@localhost:5432/quizdom"
     SECRET_KEY: str = "your-secret-key-change-in-production"
->>>>>>> 1b433dc7
 
     model_config = SettingsConfigDict(env_file=".env")
 
