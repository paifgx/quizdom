--- conflicted
+++ resolved
@@ -447,7 +447,6 @@
             )
         return {"message": "Quiz erfolgreich archiviert", "quiz_id": quiz_id}
     except ValueError as e:
-<<<<<<< HEAD
         raise HTTPException(
             status_code=status.HTTP_400_BAD_REQUEST, detail=str(e))
 
@@ -845,7 +844,4 @@
         List[Role]: List of all roles
     """
     roles = session.exec(select(Role)).all()
-    return list(roles)  # Convert to List to match return type
-=======
-        raise HTTPException(status_code=status.HTTP_400_BAD_REQUEST, detail=str(e))
->>>>>>> 44adb5d5
+    return list(roles)  # Convert to List to match return type