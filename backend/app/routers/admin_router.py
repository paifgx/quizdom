"""Admin router for quiz management."""

import io
import logging
from datetime import datetime, timedelta
from typing import Any, List, Optional, cast

from fastapi import (
    APIRouter,
    Depends,
    File,
    HTTPException,
    Query,
    UploadFile,
    status,
)
from sqlalchemy import func
from sqlmodel import Session, col, select
from starlette.responses import StreamingResponse

from app.core.dependencies import require_admin
from app.core.logging import app_logger, log_operation
from app.core.security import get_password_hash
from app.db.helpers import (
    build_user_list_response,
    check_email_available,
    get_user_with_role_name,
    validate_role_exists,
)
from app.db.models import Role, SessionPlayers, Topic, User, UserRoles
from app.db.session import get_session
from app.routers.auth_router import get_current_user
from app.schemas.quiz_admin import (
    ImageUploadResponse,
    QuestionCreate,
    QuestionResponse,
    QuestionUpdate,
    QuizBatchCreate,
    QuizCreate,
    QuizDetailResponse,
    QuizResponse,
    QuizUpdate,
    TopicCreate,
    TopicResponse,
    TopicUpdate,
)
from app.schemas.user import (
    UserCreateRequest,
    UserListItemResponse,
    UserListResponse,
    UserStatsResponse,
    UserStatusUpdateRequest,
    UserUpdateRequest,
)
from app.services.quiz_admin_service import QuizAdminService

router = APIRouter(prefix="/v1/admin", tags=["admin"])

logger = logging.getLogger(__name__)


# Topic endpoints
@router.get("/topics", response_model=List[TopicResponse])
async def get_topics(
    skip: int = 0,
    limit: int = 100,
    db: Session = Depends(get_session),
) -> List[Topic]:
    """Get all topics."""
    service = QuizAdminService(db)
    return service.get_topics(skip=skip, limit=limit)


@router.get("/topics/{topic_id}", response_model=TopicResponse)
async def get_topic(
    topic_id: int,
    db: Session = Depends(get_session),
) -> Topic:
    """Get a single topic by ID."""
    service = QuizAdminService(db)
    topic = service.get_topic(topic_id)
    if not topic:
        raise HTTPException(
            status_code=status.HTTP_404_NOT_FOUND, detail="Thema nicht gefunden"
        )
    return topic


@router.post(
    "/topics", response_model=TopicResponse, status_code=status.HTTP_201_CREATED
)
async def create_topic(
    topic_data: TopicCreate,
    db: Session = Depends(get_session),
) -> Topic:
    """Create a new topic."""
    service = QuizAdminService(db)
    return service.create_topic(topic_data)


@router.put("/topics/{topic_id}", response_model=TopicResponse)
async def update_topic(
    topic_id: int,
    topic_data: TopicUpdate,
    db: Session = Depends(get_session),
) -> Topic:
    """Update an existing topic."""
    service = QuizAdminService(db)
    topic = service.update_topic(topic_id, topic_data)
    if not topic:
        raise HTTPException(
            status_code=status.HTTP_404_NOT_FOUND, detail="Thema nicht gefunden"
        )
    return topic


@router.delete("/topics/{topic_id}", status_code=status.HTTP_204_NO_CONTENT)
async def delete_topic(
    topic_id: int,
    db: Session = Depends(get_session),
) -> None:
    """Delete a topic."""
    service = QuizAdminService(db)
    try:
        success = service.delete_topic(topic_id)
        if not success:
            raise HTTPException(
                status_code=status.HTTP_404_NOT_FOUND, detail="Thema nicht gefunden"
            )
    except ValueError as e:
        raise HTTPException(status_code=status.HTTP_400_BAD_REQUEST, detail=str(e))


# Question endpoints
@router.get("/questions", response_model=List[QuestionResponse])
async def get_questions(
    skip: int = 0,
    limit: int = 100,
    topic_id: Optional[int] = None,
    db: Session = Depends(get_session),
) -> List[dict[str, Any]]:
    """Get all questions with optional topic filter."""
    service = QuizAdminService(db)
    return service.get_questions(skip=skip, limit=limit, topic_id=topic_id)


@router.get("/questions/{question_id}", response_model=QuestionResponse)
async def get_question(
    question_id: int,
    db: Session = Depends(get_session),
) -> Optional[dict[str, Any]]:
    """Get a single question by ID."""
    service = QuizAdminService(db)
    question = service.get_question(question_id)
    if not question:
        raise HTTPException(
            status_code=status.HTTP_404_NOT_FOUND, detail="Frage nicht gefunden"
        )
    return question


@router.post(
    "/questions", response_model=QuestionResponse, status_code=status.HTTP_201_CREATED
)
async def create_question(
    question_data: QuestionCreate,
    db: Session = Depends(get_session),
) -> dict[str, Any]:
    """Create a new question with answers."""
    service = QuizAdminService(db)
    try:
        return service.create_question(question_data)
    except ValueError as e:
        raise HTTPException(
            status_code=status.HTTP_400_BAD_REQUEST,
            detail=str(e),
        )


@router.put("/questions/{question_id}", response_model=QuestionResponse)
async def update_question(
    question_id: int,
    question_data: QuestionUpdate,
    db: Session = Depends(get_session),
) -> Optional[dict[str, Any]]:
    """Update an existing question."""
    service = QuizAdminService(db)
    question = service.update_question(question_id, question_data)
    if not question:
        raise HTTPException(
            status_code=status.HTTP_404_NOT_FOUND, detail="Frage nicht gefunden"
        )
    return question


@router.delete("/questions/{question_id}", status_code=status.HTTP_204_NO_CONTENT)
async def delete_question(
    question_id: int,
    db: Session = Depends(get_session),
) -> None:
    """Delete a question."""
    service = QuizAdminService(db)
    try:
        success = service.delete_question(question_id)
        if not success:
            raise HTTPException(
                status_code=status.HTTP_404_NOT_FOUND, detail="Frage nicht gefunden"
            )
    except ValueError as e:
        raise HTTPException(status_code=status.HTTP_400_BAD_REQUEST, detail=str(e))


@router.post(
    "/questions/batch",
    response_model=List[QuestionResponse],
    status_code=status.HTTP_201_CREATED,
)
async def create_questions_batch(
    questions_data: List[QuestionCreate],
    db: Session = Depends(get_session),
) -> List[dict[str, Any]]:
    """Create multiple questions in a single batch operation."""
    service = QuizAdminService(db)
    created_questions = []

    try:
        for question_data in questions_data:
            created_question = service.create_question(question_data)
            created_questions.append(created_question)

        return created_questions
    except ValueError as e:
        raise HTTPException(status_code=status.HTTP_400_BAD_REQUEST, detail=str(e))


# Quiz endpoints
@router.get("/quizzes", response_model=List[QuizResponse])
async def get_quizzes(
    skip: int = 0,
    limit: int = 100,
    topic_id: Optional[int] = None,
    db: Session = Depends(get_session),
) -> List[dict[str, Any]]:
    """Get all quizzes with optional topic filter."""
    service = QuizAdminService(db)
    return service.get_quizzes(skip=skip, limit=limit, topic_id=topic_id)


@router.get("/quizzes/published", response_model=List[QuizResponse])
async def get_published_quizzes(
    skip: int = 0,
    limit: int = 100,
    topic_id: Optional[int] = None,
    db: Session = Depends(get_session),
) -> List[dict[str, Any]]:
    """Get all published quizzes with optional topic filter."""
    service = QuizAdminService(db)
    return service.get_published_quizzes(skip=skip, limit=limit, topic_id=topic_id)


@router.get("/quizzes/{quiz_id}", response_model=QuizDetailResponse)
async def get_quiz(
    quiz_id: int,
    db: Session = Depends(get_session),
) -> Optional[dict[str, Any]]:
    """Get a single quiz by ID with questions."""
    service = QuizAdminService(db)
    quiz = service.get_quiz(quiz_id)
    if not quiz:
        raise HTTPException(
            status_code=status.HTTP_404_NOT_FOUND, detail="Quiz nicht gefunden"
        )
    return quiz


@router.post(
    "/quizzes", response_model=QuizDetailResponse, status_code=status.HTTP_201_CREATED
)
async def create_quiz(
    quiz_data: QuizCreate,
    db: Session = Depends(get_session),
) -> dict[str, Any]:
    """Create a new quiz."""
    service = QuizAdminService(db)
    try:
        return service.create_quiz(quiz_data)
    except ValueError as e:
        raise HTTPException(status_code=status.HTTP_400_BAD_REQUEST, detail=str(e))


@router.post(
    "/quizzes/batch",
    response_model=QuizDetailResponse,
    status_code=status.HTTP_201_CREATED,
)
async def create_quiz_batch(
    quiz_data: QuizBatchCreate,
    db: Session = Depends(get_session),
) -> dict[str, Any]:
    """Create a quiz with questions in a single batch operation."""
    service = QuizAdminService(db)
    try:
        return service.create_quiz_batch(quiz_data)
    except ValueError as e:
        raise HTTPException(status_code=status.HTTP_400_BAD_REQUEST, detail=str(e))


@router.put("/quizzes/{quiz_id}", response_model=QuizDetailResponse)
async def update_quiz(
    quiz_id: int,
    quiz_data: QuizUpdate,
    db: Session = Depends(get_session),
) -> Optional[dict[str, Any]]:
    """Update an existing quiz."""
    service = QuizAdminService(db)
    quiz = service.update_quiz(quiz_id, quiz_data)
    if not quiz:
        raise HTTPException(
            status_code=status.HTTP_404_NOT_FOUND, detail="Quiz nicht gefunden"
        )
    return quiz


@router.delete("/quizzes/{quiz_id}", status_code=status.HTTP_204_NO_CONTENT)
async def delete_quiz(
    quiz_id: int,
    db: Session = Depends(get_session),
) -> None:
    """Delete a quiz."""
    service = QuizAdminService(db)
    try:
        success = service.delete_quiz(quiz_id)
        if not success:
            raise HTTPException(
                status_code=status.HTTP_404_NOT_FOUND, detail="Quiz nicht gefunden"
            )
    except ValueError as e:
        raise HTTPException(status_code=status.HTTP_400_BAD_REQUEST, detail=str(e))


# Image upload endpoints
@router.post("/quizzes/{quiz_id}/image", response_model=ImageUploadResponse)
async def upload_quiz_image(
    quiz_id: int,
    file: UploadFile = File(...),
    db: Session = Depends(get_session),
) -> ImageUploadResponse:
    """Upload an image for a quiz."""
    service = QuizAdminService(db)
    try:
        # Read file contents
        contents = await file.read()
        if len(contents) > 5 * 1024 * 1024:  # 5MB limit
            raise HTTPException(
                status_code=status.HTTP_413_REQUEST_ENTITY_TOO_LARGE,
                detail="Bilddatei darf nicht größer als 5MB sein",
            )

        # Check if quiz exists
        quiz = service.get_quiz(quiz_id)
        if not quiz:
            raise HTTPException(
                status_code=status.HTTP_404_NOT_FOUND, detail="Quiz nicht gefunden"
            )

        # Upload image
        filename = file.filename or "unknown_file"
        service.upload_quiz_image(quiz_id, contents, filename)

        return ImageUploadResponse(
            message="Bild erfolgreich hochgeladen",
            filename=filename,
            quiz_id=quiz_id,
        )
    except ValueError as e:
        raise HTTPException(status_code=status.HTTP_400_BAD_REQUEST, detail=str(e))


@router.get("/quizzes/{quiz_id}/image")
async def get_quiz_image(
    quiz_id: int,
    db: Session = Depends(get_session),
) -> StreamingResponse:
    """Get the image for a quiz."""
    service = QuizAdminService(db)
    try:
        image_data, content_type = service.get_quiz_image(quiz_id)
        if not image_data:
            raise HTTPException(
                status_code=status.HTTP_404_NOT_FOUND, detail="Bild nicht gefunden"
            )

        return StreamingResponse(
            io.BytesIO(image_data), media_type=content_type or "image/jpeg"
        )
    except ValueError as e:
        raise HTTPException(status_code=status.HTTP_400_BAD_REQUEST, detail=str(e))


@router.delete("/quizzes/{quiz_id}/image", status_code=status.HTTP_204_NO_CONTENT)
async def delete_quiz_image(
    quiz_id: int,
    db: Session = Depends(get_session),
) -> None:
    """Delete the image for a quiz."""
    service = QuizAdminService(db)
    try:
        success = service.delete_quiz_image(quiz_id)
        if not success:
            raise HTTPException(
                status_code=status.HTTP_404_NOT_FOUND, detail="Bild nicht gefunden"
            )
    except ValueError as e:
        raise HTTPException(status_code=status.HTTP_400_BAD_REQUEST, detail=str(e))


@router.post("/quizzes/{quiz_id}/publish")
async def publish_quiz(
    quiz_id: int,
    db: Session = Depends(get_session),
) -> dict[str, Any]:
    """Publish a quiz to make it available to users."""
    service = QuizAdminService(db)
    try:
        quiz = service.publish_quiz(quiz_id)
        if not quiz:
            raise HTTPException(
                status_code=status.HTTP_404_NOT_FOUND, detail="Quiz nicht gefunden"
            )
        return {"message": "Quiz erfolgreich veröffentlicht", "quiz_id": quiz_id}
    except ValueError as e:
        raise HTTPException(status_code=status.HTTP_400_BAD_REQUEST, detail=str(e))


@router.post("/quizzes/{quiz_id}/archive")
async def archive_quiz(
    quiz_id: int,
    db: Session = Depends(get_session),
) -> dict[str, Any]:
    """Archive a quiz to make it unavailable to users."""
    service = QuizAdminService(db)
    try:
        quiz = service.archive_quiz(quiz_id)
        if not quiz:
            raise HTTPException(
                status_code=status.HTTP_404_NOT_FOUND, detail="Quiz nicht gefunden"
            )
        return {"message": "Quiz erfolgreich archiviert", "quiz_id": quiz_id}
    except ValueError as e:
<<<<<<< HEAD
        raise HTTPException(status_code=status.HTTP_400_BAD_REQUEST, detail=str(e))
=======
        raise HTTPException(status_code=status.HTTP_400_BAD_REQUEST, detail=str(e))


# User Management Endpoints
@router.get("/users", response_model=UserListResponse)
async def list_users(
    skip: int = Query(0, ge=0),
    limit: int = Query(100, ge=1, le=1000),
    search: Optional[str] = None,
    role_filter: Optional[str] = None,
    status_filter: Optional[str] = None,
    admin_user: User = Depends(require_admin),
    session: Session = Depends(get_session),
) -> UserListResponse:
    """List all users with pagination and filtering.

    Args:
        skip: Number of users to skip
        limit: Maximum number of users to return
        search: Optional search term for email
        role_filter: Optional role filter (admin, user, etc)
        status_filter: Optional status filter (active, inactive)
        admin_user: Admin user dependency
        session: Database session dependency

    Returns:
        UserListResponse: List of users with pagination metadata
    """
    query = select(User)

    # Apply filters if provided
    if search:
        query = query.where(col(User.email).contains(search))

    if status_filter:
        if status_filter.lower() == "active":
            query = query.where(User.deleted_at == None)  # noqa: E711
        elif status_filter.lower() == "inactive":
            query = query.where(User.deleted_at != None)  # noqa: E711

    # Get total count before applying pagination
    total_query = select(func.count()).select_from(query.subquery())
    total = session.exec(total_query).one()

    # Apply pagination
    query = query.offset(skip).limit(limit)

    # Execute query
    users_db = session.exec(query).all()

    # Process users and add role information
    result_users = []
    for user in users_db:
        # Get role information
        role_query = (
            select(Role.name)
            .join(UserRoles)
            .where(UserRoles.role_id == Role.id)
            .where(UserRoles.user_id == user.id)
        )
        role_name = session.exec(role_query).first()

        # Only apply role filter after getting the role name
        if role_filter and role_name != role_filter:
            continue

        # Use helper function to build response
        user_response = build_user_list_response(session, user, role_name)
        result_users.append(user_response)

    return UserListResponse(
        total=total,
        skip=skip,
        limit=limit,
        data=result_users,
    )


@router.get("/users/stats", response_model=UserStatsResponse)
async def get_user_stats(
    admin_user: User = Depends(require_admin),
    session: Session = Depends(get_session),
) -> UserStatsResponse:
    """Get user statistics.

    Args:
        admin_user: Admin user dependency
        session: Database session dependency

    Returns:
        UserStatsResponse: User statistics
    """
    # Get total users
    total_users = session.exec(select(func.count()).select_from(User)).one()

    # Get verified users count
    verified_users = session.exec(select(func.count()).where(User.is_verified)).one()

    # Get recent registrations (last 30 days)
    thirty_days_ago = datetime.now() - timedelta(days=30)
    recent_registrations = session.exec(
        select(func.count()).where(User.created_at >= thirty_days_ago)
    ).one()

    # Get active users (users who have played games)
    active_users = session.exec(
        select(func.count(func.distinct(SessionPlayers.user_id))).select_from(
            SessionPlayers
        )
    ).one()

    # Get admin users count
    admin_users_query = (
        select(func.count(func.distinct(UserRoles.user_id)))
        .select_from(UserRoles)
        .join(Role)
        .where(UserRoles.role_id == Role.id)
        .where(Role.name == "admin")
    )
    admin_users = session.exec(admin_users_query).one()

    return UserStatsResponse(
        total_users=total_users,
        verified_users=verified_users,
        recent_registrations=recent_registrations,
        active_users=active_users,
        admin_users=admin_users,
        new_users_this_month=recent_registrations,
    )


@router.get("/users/{user_id}", response_model=UserListItemResponse)
async def get_user(
    user_id: int,
    admin_user: User = Depends(require_admin),
    session: Session = Depends(get_session),
) -> UserListItemResponse:
    """Get a specific user by ID.

    Args:
        user_id: User ID to retrieve
        admin_user: Admin user dependency
        session: Database session dependency

    Returns:
        UserListItemResponse: User details
    """
    user_result = get_user_with_role_name(session, user_id)
    if not user_result:
        raise HTTPException(
            status_code=status.HTTP_404_NOT_FOUND, detail="Benutzer nicht gefunden"
        )

    user, role_name = user_result
    return build_user_list_response(session, user, role_name)


@router.post(
    "/users", status_code=status.HTTP_201_CREATED, response_model=UserListItemResponse
)
async def create_user(
    user_data: UserCreateRequest,
    admin_user: User = Depends(require_admin),
    session: Session = Depends(get_session),
) -> UserListItemResponse:
    """Create a new user.

    Args:
        user_data: User data to create
        admin_user: Admin user dependency
        session: Database session dependency

    Returns:
        UserListItemResponse: Created user details
    """
    # Check if email already exists
    if not check_email_available(session, user_data.email):
        raise HTTPException(
            status_code=status.HTTP_400_BAD_REQUEST,
            detail="E-Mail-Adresse wird bereits verwendet",
        )

    # Hash password
    password_hash = get_password_hash(user_data.password)

    # Create user
    new_user = User(
        email=user_data.email,
        password_hash=password_hash,
        is_verified=user_data.is_verified,
        created_at=datetime.now(),
    )
    session.add(new_user)
    session.commit()
    session.refresh(new_user)

    # We need user id for role assignment, ensure it's not None
    new_user_id = cast(int, new_user.id)

    # Assign role if provided
    role_name = None
    if user_data.role_id:
        if not validate_role_exists(session, user_data.role_id):
            raise HTTPException(
                status_code=status.HTTP_400_BAD_REQUEST, detail="Ungültige Rolle"
            )

        user_role = UserRoles(
            user_id=new_user_id, role_id=user_data.role_id, granted_at=datetime.now()
        )
        session.add(user_role)
        session.commit()

        # Get role name for response
        role = session.get(Role, user_data.role_id)
        if role:
            role_name = role.name

    return build_user_list_response(session, new_user, role_name)


@router.put("/users/{user_id}", response_model=UserListItemResponse)
async def update_user(
    user_id: int,
    user_data: UserUpdateRequest,
    admin_user: User = Depends(require_admin),
    session: Session = Depends(get_session),
) -> UserListItemResponse:
    """Update a user.

    Args:
        user_id: User ID to update
        user_data: User data to update
        admin_user: Admin user dependency
        session: Database session dependency

    Returns:
        UserListItemResponse: Updated user details
    """
    user = session.get(User, user_id)
    if not user:
        raise HTTPException(
            status_code=status.HTTP_404_NOT_FOUND, detail="Benutzer nicht gefunden"
        )

    # Cast to avoid type errors
    user_id_cast = cast(int, user.id)

    # Update email if provided and different
    if user_data.email and user_data.email != user.email:
        if not check_email_available(session, user_data.email, user_id_cast):
            raise HTTPException(
                status_code=status.HTTP_400_BAD_REQUEST,
                detail="E-Mail-Adresse wird bereits verwendet",
            )
        user.email = user_data.email

    # Update verification status if provided
    if user_data.is_verified is not None:
        user.is_verified = user_data.is_verified

    # Update role if provided
    if user_data.role_id is not None:
        if not validate_role_exists(session, user_data.role_id):
            raise HTTPException(
                status_code=status.HTTP_400_BAD_REQUEST, detail="Ungültige Rolle"
            )

        # Get current role assignment if any
        current_role = session.exec(
            select(UserRoles).where(UserRoles.user_id == user_id_cast)
        ).first()

        if current_role:
            # Update existing role
            if current_role.role_id != user_data.role_id:
                current_role.role_id = user_data.role_id
                session.add(current_role)
        else:
            # Create new role assignment
            user_role = UserRoles(
                user_id=user_id_cast,
                role_id=user_data.role_id,
                granted_at=datetime.now(),
            )
            session.add(user_role)

    # Commit changes
    session.add(user)
    session.commit()
    session.refresh(user)

    # Get role name for response
    role_query = (
        select(Role.name)
        .join(UserRoles)
        .where(UserRoles.role_id == Role.id)
        .where(UserRoles.user_id == user_id_cast)
    )
    role_name = session.exec(role_query).first()

    return build_user_list_response(session, user, role_name)


@router.put("/users/{user_id}/status", response_model=UserListItemResponse)
async def update_user_status(
    user_id: int,
    status_data: UserStatusUpdateRequest,
    admin_user: User = Depends(require_admin),
    session: Session = Depends(get_session),
) -> UserListItemResponse:
    """Update user status (activate/deactivate).

    Args:
        user_id: User ID to update
        status_data: Status data to update
        admin_user: Admin user dependency
        session: Database session dependency

    Returns:
        UserListItemResponse: Updated user details
    """
    user = session.get(User, user_id)
    if not user:
        raise HTTPException(
            status_code=status.HTTP_404_NOT_FOUND, detail="Benutzer nicht gefunden"
        )

    # Update deleted_at field
    user.deleted_at = status_data.deleted_at

    # Commit changes
    session.add(user)
    session.commit()
    session.refresh(user)

    # Get role name for response
    role_query = (
        select(Role.name)
        .join(UserRoles)
        .where(UserRoles.role_id == Role.id)
        .where(UserRoles.user_id == user_id)
    )
    role_name = session.exec(role_query).first()

    return build_user_list_response(session, user, role_name)


@router.delete("/users/{user_id}", status_code=status.HTTP_204_NO_CONTENT)
async def delete_user(
    user_id: int,
    admin_user: User = Depends(require_admin),
    session: Session = Depends(get_session),
) -> None:
    """Permanently delete a user.

    Args:
        user_id: User ID to delete
        admin_user: Admin user dependency
        session: Database session dependency
    """
    user = session.get(User, user_id)
    if not user:
        raise HTTPException(
            status_code=status.HTTP_404_NOT_FOUND, detail="Benutzer nicht gefunden"
        )

    # Delete user roles first
    user_roles = session.exec(
        select(UserRoles).where(UserRoles.user_id == user_id)
    ).all()

    for role in user_roles:
        session.delete(role)

    # Delete the user
    session.delete(user)
    session.commit()


@router.get("/roles", response_model=List[Role])
async def get_roles(
    admin_user: User = Depends(require_admin),
    session: Session = Depends(get_session),
) -> List[Role]:
    """Get all available roles.

    Args:
        admin_user: Admin user dependency
        session: Database session dependency

    Returns:
        List[Role]: List of all roles
    """
    roles = session.exec(select(Role)).all()
    return list(roles)  # Convert to List to match return type
>>>>>>> 164468a3
<|MERGE_RESOLUTION|>--- conflicted
+++ resolved
@@ -447,9 +447,6 @@
             )
         return {"message": "Quiz erfolgreich archiviert", "quiz_id": quiz_id}
     except ValueError as e:
-<<<<<<< HEAD
-        raise HTTPException(status_code=status.HTTP_400_BAD_REQUEST, detail=str(e))
-=======
         raise HTTPException(status_code=status.HTTP_400_BAD_REQUEST, detail=str(e))
 
 
@@ -845,5 +842,4 @@
         List[Role]: List of all roles
     """
     roles = session.exec(select(Role)).all()
-    return list(roles)  # Convert to List to match return type
->>>>>>> 164468a3
+    return list(roles)  # Convert to List to match return type